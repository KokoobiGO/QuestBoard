--- conflicted
+++ resolved
@@ -82,20 +82,6 @@
                 return { success: true, quest, rewards: { xp: 0, coins: 0 } };
             }
 
-<<<<<<< HEAD
-            const { data, error } = await supabase
-                .from('quests')
-                .update({ completed: true })
-                .eq('id', questId)
-                .select(QUEST_COLUMNS)
-                .maybeSingle();
-
-            if (error) throw error;
-
-            if (!data) {
-                return { success: false, error: 'Quest completion failed' };
-            }
-=======
             // Calculate rewards based on quest type
             let xpReward = 10; // base XP
             let coinReward = 5; // base coins
@@ -125,32 +111,8 @@
                 .eq('id', questId);
 
             if (error) throw error;
->>>>>>> cb936185
 
-            const persistedQuest = { ...quest, ...data };
-            const normalizedType = (persistedQuest.type || quest.type || '').toLowerCase();
-            let xpReward = 0;
-            let coinReward = 0;
-
-            switch (normalizedType) {
-                case 'daily':
-                    xpReward = 10;
-                    coinReward = 1;
-                    break;
-                case 'weekly':
-                    xpReward = 50;
-                    coinReward = 5;
-                    break;
-                case 'one_time':
-                    xpReward = 25;
-                    coinReward = 3;
-                    break;
-                default:
-                    xpReward = 5;
-                    coinReward = 1;
-            }
-
-            const updatedQuest = { ...persistedQuest, completed: true };
+            const updatedQuest = { ...quest, completed: true };
             quests = quests.map(q => (q.id === questId ? updatedQuest : q));
 
             stats.addXp(xpReward);
