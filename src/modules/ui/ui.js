// ui.js - Handles user interface functionality

/**
 * Initialize UI module
 * @param {Object} elements - DOM elements object (all frequently-used DOM nodes)
 * @param {Object} stats - Stats module for displaying user stats
 * @returns {Object} - Exposed UI helper functions
 */
function initUI(elements, stats) {
    // Keep track of the latest callbacks passed into initEventListeners so
    // other helpers (like updateUserInfo) can safely reference them.
    let registeredCallbacks = {};

    /* ------------------------------------------------------------------
     * Generic helpers
     * ---------------------------------------------------------------- */
    function showLoading() {
        elements.loadingOverlay?.classList.remove('hidden');
    }

    function hideLoading() {
        elements.loadingOverlay?.classList.add('hidden');
    }

    /* ------------------------------------------------------------------
     * Auth / Dashboard switching
     * ---------------------------------------------------------------- */
    function showAuth(isSignUp = false) {
        elements.authContainer?.classList.remove('hidden');
        elements.dashboard?.classList.add('hidden');
        elements.navActions?.classList.add('hidden');
        elements.statsContainer?.classList.add('hidden');
        elements.userInfo?.classList.add('hidden');

        if (!elements.authTitle) return; // guard – HTML not loaded yet
        if (isSignUp) {
            elements.authTitle.textContent = 'Create Account';
            elements.authSubtitle.textContent = 'Start your quest journey';
            elements.authIcon.className = 'fas fa-user-plus';
            elements.nameField.classList.remove('hidden');
            elements.submitText.textContent = 'Sign Up';
            elements.toggleText.textContent = 'Already have an account? Sign In';
        } else {
            elements.authTitle.textContent = 'Welcome Back';
            elements.authSubtitle.textContent = 'Continue your quest journey';
            elements.authIcon.className = 'fas fa-sign-in-alt';
            elements.nameField.classList.add('hidden');
            elements.submitText.textContent = 'Sign In';
            elements.toggleText.textContent = 'Need an account? Sign Up';
        }
    }

    function showDashboard() {
        elements.authContainer?.classList.add('hidden');
        elements.dashboard?.classList.remove('hidden');
        elements.navActions?.classList.remove('hidden');
        elements.statsContainer?.classList.remove('hidden');
        elements.userInfo?.classList.remove('hidden');
    }

    /* ------------------------------------------------------------------
     * Messages
     * ---------------------------------------------------------------- */
    function _showMessage(targetEl, message, isError = false) {
        if (!targetEl) return;
        targetEl.textContent = message;
        targetEl.classList.remove('hidden', 'error', 'success');
        targetEl.classList.add(isError ? 'error' : 'success');
        setTimeout(() => { targetEl.classList.add('hidden'); targetEl.classList.remove('error','success'); }, 4000);
    }

    const showAuthMessage = (msg, err = false) => _showMessage(elements.authMessage, msg, err);
    const showQuestMessage = (msg, err = false) => _showMessage(elements.questMessage, msg, err);

    /* ------------------------------------------------------------------
     * Stats helpers
     * ---------------------------------------------------------------- */
    function updateStatsDisplay() {
        if (!stats) return;
        const userStats = stats.getUserStats();
        if (elements.xpCounter) elements.xpCounter.textContent = userStats.xp;
        if (elements.coinsCounter) elements.coinsCounter.textContent = userStats.coins;
        if (elements.levelCounter) elements.levelCounter.textContent = userStats.level;

        const progress = stats.calculateXpProgress(userStats.xp, userStats.level);
        if (elements.xpProgressBar) elements.xpProgressBar.style.width = `${progress}%`;

        elements.statsContainer?.classList.remove('hidden');
    }

    function updateUserInfo(user) {
        if (user) {
            elements.userInfo.classList.remove('hidden');
            elements.userEmailText.textContent = user.email;
        } else {
            elements.userInfo.classList.add('hidden');
        }
    }

    /* ------------------------------------------------------------------
     * Quest modal helpers
     * ---------------------------------------------------------------- */
    function clearQuestForm() {
        elements.questTitle.value = '';
        elements.questDescription.value = '';
<<<<<<< HEAD
        // Ensure the select value matches the option values defined in the
        // HTML (lowercase with underscores) so clearing the form restores the
        // default Daily option instead of leaving the select empty.
        if (elements.questType) {
            elements.questType.value = 'daily';
        }
=======
        elements.questType.value = 'daily';
>>>>>>> cb936185
        elements.questDueDate.value = '';
    }

    // Adds/removes CSS classes for smooth fade
    function toggleQuestFormModal(show = true) {
        const modal = elements.questFormModal;
        if (!modal) return;

        if (show) {
            modal.style.display = 'flex';
            requestAnimationFrame(() => modal.classList.add('open'));
        } else {
            modal.classList.remove('open');
            modal.addEventListener('transitionend', function handler() {
                modal.style.display = 'none';
                modal.removeEventListener('transitionend', handler);
            });
        }
    }

    /* ------------------------------------------------------------------
     * Render quests list (placeholder – could be improved)
     * ---------------------------------------------------------------- */
    function renderQuests(quests = [], filterType = 'all', showCompleted = false) {
        console.log('[UI] renderQuests called with:', { quests, filterType, showCompleted });
        elements.questsContainer.innerHTML = '';

        const normalizedFilter = (filterType || 'all').toLowerCase();
        const filteredQuests = quests.filter(quest => {
            const typeMatch = normalizedFilter === 'all' || (quest.type || '').toLowerCase() == normalizedFilter;
            const completionMatch = showCompleted || !quest.completed;
            return typeMatch && completionMatch;
        });

        console.log(`[UI] Found ${filteredQuests.length} quests to render after filtering.`);

        if (filteredQuests.length === 0) {
            elements.emptyState.classList.remove('hidden');
            elements.questCount.textContent = '0 quests';
            return;
        }

        elements.emptyState.classList.add('hidden');
        elements.questCount.textContent = `${filteredQuests.length} quests`;

        filteredQuests.forEach(quest => {
            const questCard = document.createElement('div');
            questCard.className = `quest-item ${quest.completed ? 'completed' : ''}`;
            questCard.dataset.id = quest.id;

            const typeIcon = iconForType(quest.type);
            const due = quest.due_date ? new Date(quest.due_date).toLocaleString() : 'No due date';

            questCard.innerHTML = `
                <div class="quest-title">
                    <span class="quest-type"><i class="fas ${typeIcon}"></i> ${(quest.type || '').replace('_',' ')}</span>
                    <div>${quest.title}</div>
                </div>
                <div class="quest-description">${quest.description || ''}</div>
                <div class="quest-actions">
                    ${quest.completed ? '' : '<button class="quest-btn complete-btn" aria-label="Complete"><i class="fas fa-check"></i></button>'}
                    <button class="quest-btn delete-btn" aria-label="Delete"><i class="fas fa-trash"></i></button>
                    <span class="due-date"><i class="fas fa-clock"></i> ${due}</span>
                </div>
            `;
            elements.questsContainer.appendChild(questCard);
        });
    }
<<<<<<< HEAD

    /* ------------------------------------------------------------------
     * Event-listener initialisation hooks
     * ---------------------------------------------------------------- */
    const listenerState = {
        onFilterChange: null,
        onCompleteQuest: null,
        onDeleteQuest: null
    };

    let filterListenersBound = false;
    let questActionsListenerBound = false;

    function getFilterValues() {
        const type = elements.typeFilter?.value || 'all';
        const showCompleted = !!elements.showCompleted?.checked;
        return { type, showCompleted };
    }

    function triggerFilterChange() {
        if (typeof listenerState.onFilterChange !== 'function') return;
        const { type, showCompleted } = getFilterValues();
        listenerState.onFilterChange(type, showCompleted);
    }

    function initEventListeners(callbacks = {}) {
        listenerState.onFilterChange = callbacks.onFilterChange || null;
        listenerState.onCompleteQuest = callbacks.onCompleteQuest || null;
        listenerState.onDeleteQuest = callbacks.onDeleteQuest || null;
=======
    
    /* ------------------------------------------------------------------
     * Event-listener initialisation hooks
     * ---------------------------------------------------------------- */
    function initEventListeners(callbacks = {}) {
        // Store callbacks for later use
        registeredCallbacks = callbacks;
>>>>>>> cb936185

        // Show modal
        elements.createQuestBtn?.addEventListener('click', () => toggleQuestFormModal(true));
        // Close modal
        elements.closeModal?.addEventListener('click', () => toggleQuestFormModal(false));
        // Clear quest form
        elements.clearQuestBtn?.addEventListener('click', () => clearQuestForm());

<<<<<<< HEAD
        if (!filterListenersBound) {
            filterListenersBound = true;
            const handleFilterChange = () => triggerFilterChange();
            elements.typeFilter?.addEventListener('change', handleFilterChange);
            elements.showCompleted?.addEventListener('change', handleFilterChange);
        }

        if (!questActionsListenerBound && elements.questsContainer) {
            questActionsListenerBound = true;
            elements.questsContainer.addEventListener('click', (event) => {
                const button = event.target.closest('button');
                if (!button) return;

                const questCard = button.closest('.quest-item');
                if (!questCard) return;

                const questId = questCard.dataset.id;
                if (!questId) return;

                if (button.classList.contains('complete-btn')) {
                    if (typeof listenerState.onCompleteQuest === 'function') {
                        listenerState.onCompleteQuest(questId);
                    }
                } else if (button.classList.contains('delete-btn')) {
                    if (typeof listenerState.onDeleteQuest === 'function') {
                        listenerState.onDeleteQuest(questId);
                    }
                }
            });
        }

        // If filters were already set before this call, immediately propagate the
        // latest values to keep the UI and quest list in sync with the newly
        // assigned listenerState callbacks.
        triggerFilterChange();
=======
        // Delegated quest actions
        if (elements.questsContainer) {
            elements.questsContainer.addEventListener('click', (e) => {
                const target = e.target.closest('button');
                if (!target) return;
                const card = e.target.closest('.quest-item');
                if (!card) return;
                const id = card.dataset.id;
                
                if (target.classList.contains('complete-btn') && callbacks.onComplete) {
                    callbacks.onComplete(id);
                } else if (target.classList.contains('delete-btn') && callbacks.onDelete) {
                    callbacks.onDelete(id);
                }
            });
        }

        // Filter and show completed checkbox listeners
        if (elements.typeFilter && callbacks.onFilter) {
            elements.typeFilter.addEventListener('change', (e) => {
                callbacks.onFilter(e.target.value, elements.showCompleted?.checked || false);
            });
        }

        if (elements.showCompleted && callbacks.onFilter) {
            elements.showCompleted.addEventListener('change', (e) => {
                callbacks.onFilter(elements.typeFilter?.value || 'all', e.target.checked);
            });
        }
>>>>>>> cb936185
    }

    /* ------------------------------------------------------------------
     * Public API
     * ---------------------------------------------------------------- */
    return {
        showLoading,
        hideLoading,
        showAuth,
        showDashboard,
        showAuthMessage,
        showQuestMessage,
        updateStatsDisplay,
        updateUserInfo,
        clearQuestForm,
        toggleQuestFormModal,
        renderQuests,
        initEventListeners
    };
}

export { initUI };<|MERGE_RESOLUTION|>--- conflicted
+++ resolved
@@ -103,16 +103,7 @@
     function clearQuestForm() {
         elements.questTitle.value = '';
         elements.questDescription.value = '';
-<<<<<<< HEAD
-        // Ensure the select value matches the option values defined in the
-        // HTML (lowercase with underscores) so clearing the form restores the
-        // default Daily option instead of leaving the select empty.
-        if (elements.questType) {
-            elements.questType.value = 'daily';
-        }
-=======
         elements.questType.value = 'daily';
->>>>>>> cb936185
         elements.questDueDate.value = '';
     }
 
@@ -181,37 +172,6 @@
             elements.questsContainer.appendChild(questCard);
         });
     }
-<<<<<<< HEAD
-
-    /* ------------------------------------------------------------------
-     * Event-listener initialisation hooks
-     * ---------------------------------------------------------------- */
-    const listenerState = {
-        onFilterChange: null,
-        onCompleteQuest: null,
-        onDeleteQuest: null
-    };
-
-    let filterListenersBound = false;
-    let questActionsListenerBound = false;
-
-    function getFilterValues() {
-        const type = elements.typeFilter?.value || 'all';
-        const showCompleted = !!elements.showCompleted?.checked;
-        return { type, showCompleted };
-    }
-
-    function triggerFilterChange() {
-        if (typeof listenerState.onFilterChange !== 'function') return;
-        const { type, showCompleted } = getFilterValues();
-        listenerState.onFilterChange(type, showCompleted);
-    }
-
-    function initEventListeners(callbacks = {}) {
-        listenerState.onFilterChange = callbacks.onFilterChange || null;
-        listenerState.onCompleteQuest = callbacks.onCompleteQuest || null;
-        listenerState.onDeleteQuest = callbacks.onDeleteQuest || null;
-=======
     
     /* ------------------------------------------------------------------
      * Event-listener initialisation hooks
@@ -219,7 +179,6 @@
     function initEventListeners(callbacks = {}) {
         // Store callbacks for later use
         registeredCallbacks = callbacks;
->>>>>>> cb936185
 
         // Show modal
         elements.createQuestBtn?.addEventListener('click', () => toggleQuestFormModal(true));
@@ -228,43 +187,6 @@
         // Clear quest form
         elements.clearQuestBtn?.addEventListener('click', () => clearQuestForm());
 
-<<<<<<< HEAD
-        if (!filterListenersBound) {
-            filterListenersBound = true;
-            const handleFilterChange = () => triggerFilterChange();
-            elements.typeFilter?.addEventListener('change', handleFilterChange);
-            elements.showCompleted?.addEventListener('change', handleFilterChange);
-        }
-
-        if (!questActionsListenerBound && elements.questsContainer) {
-            questActionsListenerBound = true;
-            elements.questsContainer.addEventListener('click', (event) => {
-                const button = event.target.closest('button');
-                if (!button) return;
-
-                const questCard = button.closest('.quest-item');
-                if (!questCard) return;
-
-                const questId = questCard.dataset.id;
-                if (!questId) return;
-
-                if (button.classList.contains('complete-btn')) {
-                    if (typeof listenerState.onCompleteQuest === 'function') {
-                        listenerState.onCompleteQuest(questId);
-                    }
-                } else if (button.classList.contains('delete-btn')) {
-                    if (typeof listenerState.onDeleteQuest === 'function') {
-                        listenerState.onDeleteQuest(questId);
-                    }
-                }
-            });
-        }
-
-        // If filters were already set before this call, immediately propagate the
-        // latest values to keep the UI and quest list in sync with the newly
-        // assigned listenerState callbacks.
-        triggerFilterChange();
-=======
         // Delegated quest actions
         if (elements.questsContainer) {
             elements.questsContainer.addEventListener('click', (e) => {
@@ -294,7 +216,6 @@
                 callbacks.onFilter(elements.typeFilter?.value || 'all', e.target.checked);
             });
         }
->>>>>>> cb936185
     }
 
     /* ------------------------------------------------------------------
